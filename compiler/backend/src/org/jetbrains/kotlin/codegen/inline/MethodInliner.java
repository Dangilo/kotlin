/*
 * Copyright 2010-2015 JetBrains s.r.o.
 *
 * Licensed under the Apache License, Version 2.0 (the "License");
 * you may not use this file except in compliance with the License.
 * You may obtain a copy of the License at
 *
 * http://www.apache.org/licenses/LICENSE-2.0
 *
 * Unless required by applicable law or agreed to in writing, software
 * distributed under the License is distributed on an "AS IS" BASIS,
 * WITHOUT WARRANTIES OR CONDITIONS OF ANY KIND, either express or implied.
 * See the License for the specific language governing permissions and
 * limitations under the License.
 */

package org.jetbrains.kotlin.codegen.inline;

import com.google.common.collect.Lists;
import com.intellij.util.ArrayUtil;
import com.intellij.util.containers.SmartHashSet;
import org.jetbrains.annotations.NotNull;
import org.jetbrains.annotations.Nullable;
import org.jetbrains.kotlin.codegen.ClosureCodegen;
import org.jetbrains.kotlin.codegen.StackValue;
import org.jetbrains.kotlin.codegen.intrinsics.IntrinsicMethods;
import org.jetbrains.kotlin.codegen.optimization.MandatoryMethodTransformer;
import org.jetbrains.kotlin.codegen.state.JetTypeMapper;
import org.jetbrains.kotlin.utils.SmartSet;
import org.jetbrains.org.objectweb.asm.Label;
import org.jetbrains.org.objectweb.asm.MethodVisitor;
import org.jetbrains.org.objectweb.asm.Opcodes;
import org.jetbrains.org.objectweb.asm.Type;
import org.jetbrains.org.objectweb.asm.commons.InstructionAdapter;
import org.jetbrains.org.objectweb.asm.commons.Method;
import org.jetbrains.org.objectweb.asm.commons.RemappingMethodAdapter;
import org.jetbrains.org.objectweb.asm.tree.*;
import org.jetbrains.org.objectweb.asm.tree.analysis.*;

import java.util.*;

import static org.jetbrains.kotlin.codegen.inline.InlineCodegenUtil.*;

public class MethodInliner {

    private final MethodNode node;

    private final Parameters parameters;

    private final InliningContext inliningContext;

    private final FieldRemapper nodeRemapper;

    private final boolean isSameModule;

    private final String errorPrefix;

    private final SourceMapper sourceMapper;

    private final InlineCallSiteInfo inlineCallSiteInfo;

    private final JetTypeMapper typeMapper;

    private final List<InvokeCall> invokeCalls = new ArrayList<InvokeCall>();

    //keeps order
    private final List<AnonymousObjectGeneration> anonymousObjectGenerations = new ArrayList<AnonymousObjectGeneration>();
    //current state
    private final Map<String, String> currentTypeMapping = new HashMap<String, String>();

    private final InlineResult result;

    private int lambdasFinallyBlocks;

    /*
     *
     * @param node
     * @param parameters
     * @param inliningContext
     * @param lambdaType - in case on lambda 'invoke' inlining
     */
    public MethodInliner(
            @NotNull MethodNode node,
            @NotNull Parameters parameters,
            @NotNull InliningContext inliningContext,
            @NotNull FieldRemapper nodeRemapper,
            boolean isSameModule,
            @NotNull String errorPrefix,
            @NotNull SourceMapper sourceMapper,
            @NotNull InlineCallSiteInfo inlineCallSiteInfo
    ) {
        this.node = node;
        this.parameters = parameters;
        this.inliningContext = inliningContext;
        this.nodeRemapper = nodeRemapper;
        this.isSameModule = isSameModule;
        this.errorPrefix = errorPrefix;
        this.sourceMapper = sourceMapper;
        this.inlineCallSiteInfo = inlineCallSiteInfo;
        this.typeMapper = inliningContext.state.getTypeMapper();
        this.result = InlineResult.create();
    }

    public InlineResult doInline(
            @NotNull MethodVisitor adapter,
            @NotNull LocalVarRemapper remapper,
            boolean remapReturn,
            @NotNull LabelOwner labelOwner
    ) {
        return doInline(adapter, remapper, remapReturn, labelOwner, 0);
    }

    private InlineResult doInline(
            @NotNull MethodVisitor adapter,
            @NotNull LocalVarRemapper remapper,
            boolean remapReturn,
            @NotNull LabelOwner labelOwner,
            int finallyDeepShift
    ) {
        //analyze body
        MethodNode transformedNode = markPlacesForInlineAndRemoveInlinable(node, finallyDeepShift);

        //substitute returns with "goto end" instruction to keep non local returns in lambdas
        Label end = new Label();
        transformedNode = doInline(transformedNode);
        removeClosureAssertions(transformedNode);
        InsnList instructions = transformedNode.instructions;
        instructions.resetLabels();

        MethodNode resultNode = new MethodNode(InlineCodegenUtil.API, transformedNode.access, transformedNode.name, transformedNode.desc,
                                         transformedNode.signature, ArrayUtil.toStringArray(transformedNode.exceptions));
        RemapVisitor visitor = new RemapVisitor(resultNode, remapper, nodeRemapper);
        try {
            transformedNode.accept(visitor);
        }
        catch (Exception e) {
            throw wrapException(e, transformedNode, "couldn't inline method call");
        }

        resultNode.visitLabel(end);

        if (inliningContext.isRoot()) {
            InternalFinallyBlockInliner.processInlineFunFinallyBlocks(resultNode, lambdasFinallyBlocks, ((StackValue.Local)remapper.remap(parameters.getArgsSizeOnStack() + 1).value).index);
        }

        processReturns(resultNode, labelOwner, remapReturn, end);
        //flush transformed node to output
        resultNode.accept(new InliningInstructionAdapter(adapter));

        sourceMapper.endMapping();
        return result;
    }

    private MethodNode doInline(final MethodNode node) {

        final Deque<InvokeCall> currentInvokes = new LinkedList<InvokeCall>(invokeCalls);

        final MethodNode resultNode = new MethodNode(node.access, node.name, node.desc, node.signature, null);

        final Iterator<AnonymousObjectGeneration> iterator = anonymousObjectGenerations.iterator();

        final TypeRemapper remapper = TypeRemapper.createFrom(currentTypeMapping);
        RemappingMethodAdapter remappingMethodAdapter = new RemappingMethodAdapter(
                resultNode.access,
                resultNode.desc,
                resultNode,
                new AsmTypeRemapper(remapper, inliningContext.getRoot().typeParameterMappings == null, result)
        );

        final int markerShift = InlineCodegenUtil.calcMarkerShift(parameters, node);
        InlineAdapter lambdaInliner = new InlineAdapter(remappingMethodAdapter, parameters.getArgsSizeOnStack(), sourceMapper) {

            private AnonymousObjectGeneration anonymousObjectGen;
            private void handleAnonymousObjectGeneration() {
                anonymousObjectGen = iterator.next();

                if (anonymousObjectGen.shouldRegenerate()) {
                    //TODO: need poping of type but what to do with local funs???
                    String oldClassName = anonymousObjectGen.getOwnerInternalName();
                    String newClassName = inliningContext.nameGenerator.genLambdaClassName();
                    remapper.addMapping(oldClassName, newClassName);
                    AnonymousObjectTransformer transformer =
                            new AnonymousObjectTransformer(oldClassName,
                                                           inliningContext
                                                                   .subInlineWithClassRegeneration(
                                                                           inliningContext.nameGenerator,
                                                                           currentTypeMapping,
                                                                           anonymousObjectGen,
                                                                           inlineCallSiteInfo),
                                                           isSameModule, Type.getObjectType(newClassName)
                            );

                    InlineResult transformResult = transformer.doTransform(anonymousObjectGen, nodeRemapper);
                    result.addAllClassesToRemove(transformResult);
                    result.addChangedType(oldClassName, newClassName);

                    if (inliningContext.isInliningLambda && !anonymousObjectGen.isStaticOrigin()) {
                        // this class is transformed and original not used so we should remove original one after inlining
                        // Note: It is unsafe to remove anonymous class that is referenced by GETSTATIC within lambda
                        // because it can be local function from outer scope
                        result.addClassToRemove(oldClassName);
                    }

                    if (transformResult.getReifiedTypeParametersUsages().wereUsedReifiedParameters()) {
                        ReifiedTypeInliner.putNeedClassReificationMarker(mv);
                        result.getReifiedTypeParametersUsages().mergeAll(transformResult.getReifiedTypeParametersUsages());
                    }
                }
            }

            @Override
            public void anew(@NotNull Type type) {
                if (isAnonymousConstructorCall(type.getInternalName(), "<init>")) {
                    handleAnonymousObjectGeneration();
                }

                //in case of regenerated anonymousObjectGen type would be remapped to new one via remappingMethodAdapter
                super.anew(type);
            }

            @Override
            public void visitMethodInsn(int opcode, String owner, String name, String desc, boolean itf) {
                if (/*INLINE_RUNTIME.equals(owner) &&*/ isInvokeOnLambda(owner, name)) { //TODO add method
                    assert !currentInvokes.isEmpty();
                    InvokeCall invokeCall = currentInvokes.remove();
                    LambdaInfo info = invokeCall.lambdaInfo;

                    if (info == null) {
                        //noninlinable lambda
                        super.visitMethodInsn(opcode, owner, name, desc, itf);
                        return;
                    }

                    int valueParamShift = Math.max(getNextLocalIndex(), markerShift);//NB: don't inline cause it changes
                    putStackValuesIntoLocals(info.getInvokeParamsWithoutCaptured(), valueParamShift, this, desc);

                    addInlineMarker(this, true);
                    Parameters lambdaParameters = info.addAllParameters(nodeRemapper);

                    InlinedLambdaRemapper newCapturedRemapper =
                            new InlinedLambdaRemapper(info.getLambdaClassType().getInternalName(), nodeRemapper, lambdaParameters);

                    setLambdaInlining(true);
                    SMAP lambdaSMAP = info.getNode().getClassSMAP();
                    SourceMapper mapper =
                            inliningContext.classRegeneration && !inliningContext.isInliningLambda ?
                            new NestedSourceMapper(sourceMapper, lambdaSMAP.getIntervals(), lambdaSMAP.getSourceInfo())
                            : new InlineLambdaSourceMapper(sourceMapper.getParent(), info.getNode());
                    MethodInliner inliner = new MethodInliner(info.getNode().getNode(), lambdaParameters,
                                                              inliningContext.subInlineLambda(info),
                                                              newCapturedRemapper, true /*cause all calls in same module as lambda*/,
                                                              "Lambda inlining " + info.getLambdaClassType().getInternalName(),
                                                              mapper, inlineCallSiteInfo);

                    LocalVarRemapper remapper = new LocalVarRemapper(lambdaParameters, valueParamShift);
                    InlineResult lambdaResult = inliner.doInline(this.mv, remapper, true, info, invokeCall.finallyDepthShift);//TODO add skipped this and receiver
                    result.addAllClassesToRemove(lambdaResult);

                    //return value boxing/unboxing
                    Method bridge =
                            typeMapper.mapSignature(ClosureCodegen.getErasedInvokeFunction(info.getFunctionDescriptor())).getAsmMethod();
                    Method delegate = typeMapper.mapSignature(info.getFunctionDescriptor()).getAsmMethod();
                    StackValue.onStack(delegate.getReturnType()).put(bridge.getReturnType(), this);
                    setLambdaInlining(false);
                    addInlineMarker(this, false);
                    mapper.endMapping();
                }
                else if (isAnonymousConstructorCall(owner, name)) { //TODO add method
                    assert anonymousObjectGen != null : "<init> call not corresponds to new call" + owner + " " + name;
                    if (anonymousObjectGen.shouldRegenerate()) {
                        //put additional captured parameters on stack
                        for (CapturedParamDesc capturedParamDesc : anonymousObjectGen.getAllRecapturedParameters()) {
                            visitFieldInsn(Opcodes.GETSTATIC, capturedParamDesc.getContainingLambdaName(),
                                           "$$$" + capturedParamDesc.getFieldName(), capturedParamDesc.getType().getDescriptor());
                        }
                        String newInternalName = anonymousObjectGen.getNewLambdaType().getInternalName();
                        super.visitMethodInsn(opcode, newInternalName, name, anonymousObjectGen.getNewConstructorDescriptor(), itf);

                        //TODO: add new inner class also for other contexts
                        if (inliningContext.getParent() instanceof RegeneratedClassContext) {
                            inliningContext.getParent().typeRemapper.addAdditionalMappings(anonymousObjectGen.getOwnerInternalName(), newInternalName);
                        }

                        anonymousObjectGen = null;
                    } else {
                        super.visitMethodInsn(opcode, changeOwnerForExternalPackage(owner, opcode), name, desc, itf);
                    }
                }
                else if (ReifiedTypeInliner.isNeedClassReificationMarker(new MethodInsnNode(opcode, owner, name, desc, false)) &&
                         !isDefaultCompilation()) {
                    // we will put it if needed in anew processing
                }
                else {
                    super.visitMethodInsn(opcode, changeOwnerForExternalPackage(owner, opcode), name, desc, itf);
                }
            }

            @Override
            public void visitFieldInsn(int opcode, @NotNull String owner, @NotNull String name, @NotNull String desc) {
                if (opcode == Opcodes.GETSTATIC && isAnonymousSingletonLoad(owner, name)) {
                    handleAnonymousObjectGeneration();
                }
                super.visitFieldInsn(opcode, owner, name, desc);
            }

            @Override
            public void visitMaxs(int stack, int locals) {
                lambdasFinallyBlocks = resultNode.tryCatchBlocks.size();
                super.visitMaxs(stack, locals);
            }

        };

        node.accept(lambdaInliner);

        return resultNode;
    }

    @NotNull
    public static CapturedParamInfo findCapturedField(FieldInsnNode node, FieldRemapper fieldRemapper) {
        assert node.name.startsWith("$$$") : "Captured field template should start with $$$ prefix";
        FieldInsnNode fin = new FieldInsnNode(node.getOpcode(), node.owner, node.name.substring(3), node.desc);
        CapturedParamInfo field = fieldRemapper.findField(fin);
        if (field == null) {
            throw new IllegalStateException("Couldn't find captured field " + node.owner + "." + node.name + " in " + fieldRemapper.getLambdaInternalName());
        }
        return field;
    }

    @NotNull
    public MethodNode prepareNode(@NotNull MethodNode node, int finallyDeepShift) {
        final int capturedParamsSize = parameters.getCapturedArgsSizeOnStack();
        final int realParametersSize = parameters.getRealArgsSizeOnStack();
        Type[] types = Type.getArgumentTypes(node.desc);
        Type returnType = Type.getReturnType(node.desc);

        List<Type> capturedTypes = parameters.getCapturedTypes();
        Type[] allTypes = ArrayUtil.mergeArrays(types, capturedTypes.toArray(new Type[capturedTypes.size()]));

        node.instructions.resetLabels();
        MethodNode transformedNode = new MethodNode(InlineCodegenUtil.API, node.access, node.name, Type.getMethodDescriptor(returnType, allTypes), node.signature, null) {

            private final boolean isInliningLambda = nodeRemapper.isInsideInliningLambda();

            private int getNewIndex(int var) {
                return var + (var < realParametersSize ? 0 : capturedParamsSize);
            }

            @Override
            public void visitVarInsn(int opcode, int var) {
                super.visitVarInsn(opcode, getNewIndex(var));
            }

            @Override
            public void visitIincInsn(int var, int increment) {
                super.visitIincInsn(getNewIndex(var), increment);
            }

            @Override
            public void visitMaxs(int maxStack, int maxLocals) {
                super.visitMaxs(maxStack, maxLocals + capturedParamsSize);
            }

            @Override
            public void visitLineNumber(int line, @NotNull Label start) {
                if(isInliningLambda || InlineCodegenUtil.GENERATE_SMAP) {
                    super.visitLineNumber(line, start);
                }
            }

            @Override
            public void visitLocalVariable(
                    @NotNull String name, @NotNull String desc, String signature, @NotNull Label start, @NotNull Label end, int index
            ) {
                if (isInliningLambda || InlineCodegenUtil.GENERATE_SMAP) {
                    String varSuffix = inliningContext.isRoot() &&
<<<<<<< HEAD
                                       !((RootInliningContext) inliningContext).isDefaultCompilation &&
=======
                                       !isDefaultCompilation() &&
>>>>>>> 274ba386
                                       !InlineCodegenUtil.isFakeLocalVariableForInline(name) ?
                                       INLINE_FUN_VAR_SUFFIX : "";
                    String varName = !varSuffix.isEmpty() && name.equals("this") ? name + "_" : name;
                    super.visitLocalVariable(varName + varSuffix, desc, signature, start, end, getNewIndex(index));
                }
            }
        };

        node.accept(transformedNode);

        transformCaptured(transformedNode);
        transformFinallyDeepIndex(transformedNode, finallyDeepShift);

        return transformedNode;
    }

    @NotNull
    protected MethodNode markPlacesForInlineAndRemoveInlinable(@NotNull MethodNode node, int finallyDeepShift) {
        node = prepareNode(node, finallyDeepShift);

        try {
            new MandatoryMethodTransformer().transform("fake", node);
        }
        catch (Throwable e) {
            throw wrapException(e, node, "couldn't inline method call");
        }

        Analyzer<SourceValue> analyzer = new Analyzer<SourceValue>(new SourceInterpreter()) {
            @NotNull
            @Override
            protected Frame<SourceValue> newFrame(
                    int nLocals, int nStack
            ) {
                return new Frame<SourceValue>(nLocals, nStack) {
                    @Override
                    public void execute(
                            @NotNull AbstractInsnNode insn, Interpreter<SourceValue> interpreter
                    ) throws AnalyzerException {
                        if (insn.getOpcode() == Opcodes.RETURN) {
                            //there is exception on void non local return in frame
                            return;
                        }
                        super.execute(insn, interpreter);
                    }
                };
            }
        };

        Frame<SourceValue>[] sources;
        try {
            sources = analyzer.analyze("fake", node);
        }
        catch (AnalyzerException e) {
            throw wrapException(e, node, "couldn't inline method call");
        }
<<<<<<< HEAD
        Set<AbstractInsnNode> toDelete = new SmartHashSet<AbstractInsnNode>();
        InstructionsAndFrames instructionsAndFrames = new InstructionsAndFrames(sources, node.instructions);
        AbstractInsnNode cur = node.instructions.getFirst();
        int index = 0;
=======
        Set<AbstractInsnNode> toDelete = SmartSet.create();
        InsnList instructions = node.instructions;
        AbstractInsnNode cur = instructions.getFirst();
>>>>>>> 274ba386

        boolean awaitClassReification = false;
        int currentFinallyDeep = 0;

        while (cur != null) {
            Frame<SourceValue> frame = sources[instructions.indexOf(cur)];

            if (frame != null) {
                if (ReifiedTypeInliner.isNeedClassReificationMarker(cur)) {
                    awaitClassReification = !isDefaultCompilation();
                }
                else if (cur.getType() == AbstractInsnNode.METHOD_INSN) {
                    if (InlineCodegenUtil.isFinallyStart(cur)) {
                        //TODO deep index calc could be more precise
                        currentFinallyDeep = InlineCodegenUtil.getConstant(cur.getPrevious());
                    }

                    MethodInsnNode methodInsnNode = (MethodInsnNode) cur;
                    String owner = methodInsnNode.owner;
                    String desc = methodInsnNode.desc;
                    String name = methodInsnNode.name;
                    //TODO check closure
                    Type[] argTypes = Type.getArgumentTypes(desc);
                    int paramCount = argTypes.length + 1;//non static
                    int firstParameterIndex = frame.getStackSize() - paramCount;
                    if (isInvokeOnLambda(owner, name) /*&& methodInsnNode.owner.equals(INLINE_RUNTIME)*/) {
                        SourceValue sourceValue = frame.getStack(firstParameterIndex);

<<<<<<< HEAD
                        LambdaInfo lambdaInfo = null;
                        int varIndex = -1;

                        if (sourceValue.insns.size() == 1) {
                            AbstractInsnNode insnNode = sourceValue.insns.iterator().next();
                            AbstractInsnNode processingInstruction = insnNode;

                            if (insnNode.getOpcode() == Opcodes.SWAP) {
                                processingInstruction = InlineCodegenUtil.getPrevMeaningful(insnNode);
                            }
                            lambdaInfo = getLambdaIfExistsAndMarkInstructions(processingInstruction, frame, instructionsAndFrames, toDelete);
                            if (lambdaInfo != null) {
                                //remove inlinable access
                                assert processingInstruction != null;
                                InlineCodegenUtil.removeInterval(node, processingInstruction, insnNode);
                            }
                        }
=======
                        LambdaInfo lambdaInfo = MethodInlinerUtilKt.getLambdaIfExistsAndMarkInstructions(
                                this, MethodInlinerUtilKt.singleOrNullInsn(sourceValue), true, instructions, sources, toDelete
                        );
>>>>>>> 274ba386

                        invokeCalls.add(new InvokeCall(lambdaInfo, currentFinallyDeep));
                    }
                    else if (isAnonymousConstructorCall(owner, name)) {
                        Map<Integer, LambdaInfo> lambdaMapping = new HashMap<Integer, LambdaInfo>();

                        int offset = 0;
                        for (int i = 0; i < paramCount; i++) {
                            SourceValue sourceValue = frame.getStack(firstParameterIndex + i);
<<<<<<< HEAD
                            if (sourceValue.insns.size() == 1) {
                                AbstractInsnNode insnNode = sourceValue.insns.iterator().next();
                                LambdaInfo lambdaInfo = getLambdaIfExistsAndMarkInstructions(insnNode, frame, instructionsAndFrames, toDelete);
                                if (lambdaInfo != null) {
                                    lambdaMapping.put(offset, lambdaInfo);
                                    node.instructions.remove(insnNode);
                                }
=======
                            LambdaInfo lambdaInfo = MethodInlinerUtilKt.getLambdaIfExistsAndMarkInstructions(
                                    this, MethodInlinerUtilKt.singleOrNullInsn(sourceValue), false, instructions, sources, toDelete
                            );
                            if (lambdaInfo != null) {
                                lambdaMapping.put(offset, lambdaInfo);
>>>>>>> 274ba386
                            }

                            offset += i == 0 ? 1 : argTypes[i - 1].getSize();
                        }

                        anonymousObjectGenerations.add(
                                buildConstructorInvocation(
                                        owner, desc, lambdaMapping, awaitClassReification
                                )
                        );
                        awaitClassReification = false;
                    }
                }
                else if (cur.getOpcode() == Opcodes.GETSTATIC) {
                    FieldInsnNode fieldInsnNode = (FieldInsnNode) cur;
                    String owner = fieldInsnNode.owner;
                    if (isAnonymousSingletonLoad(owner, fieldInsnNode.name)) {
                        anonymousObjectGenerations.add(
                                new AnonymousObjectGeneration(
                                        owner, isSameModule, awaitClassReification, isAlreadyRegenerated(owner), true
                                )
                        );
                        awaitClassReification = false;
                    }
                }
            }
            AbstractInsnNode prevNode = cur;
            cur = cur.getNext();

            //given frame is <tt>null</tt> if and only if the corresponding instruction cannot be reached (dead code).
            if (frame == null) {
                //clean dead code otherwise there is problems in unreachable finally block, don't touch label it cause try/catch/finally problems
                if (prevNode.getType() == AbstractInsnNode.LABEL) {
                    //NB: Cause we generate exception table for default handler using gaps (see ExpressionCodegen.visitTryExpression)
                    //it may occurs that interval for default handler starts before catch start label, so this label seems as dead,
                    //but as result all this labels will be merged into one (see KT-5863)
                } else {
                    toDelete.add(prevNode);
                }
            }
        }

        for (AbstractInsnNode insnNode : toDelete) {
<<<<<<< HEAD
            node.instructions.remove(insnNode);
=======
            instructions.remove(insnNode);
>>>>>>> 274ba386
        }

        //clean dead try/catch blocks
        List<TryCatchBlockNode> blocks = node.tryCatchBlocks;
        for (Iterator<TryCatchBlockNode> iterator = blocks.iterator(); iterator.hasNext(); ) {
            TryCatchBlockNode block = iterator.next();
            if (isEmptyTryInterval(block)) {
                iterator.remove();
            }
        }

        return node;
    }

    private static boolean isEmptyTryInterval(@NotNull TryCatchBlockNode tryCatchBlockNode) {
        LabelNode start = tryCatchBlockNode.start;
        AbstractInsnNode end = tryCatchBlockNode.end;
        while (end != start && end instanceof LabelNode) {
            end = end.getPrevious();
        }
        return start == end;
    }

    @NotNull
    private AnonymousObjectGeneration buildConstructorInvocation(
            @NotNull String owner,
            @NotNull String desc,
            @NotNull Map<Integer, LambdaInfo> lambdaMapping,
            boolean needReification
    ) {
        return new AnonymousObjectGeneration(
                owner, needReification, isSameModule, lambdaMapping,
                inliningContext.classRegeneration,
                isAlreadyRegenerated(owner),
                desc,
                false
        );
    }

    private boolean isAlreadyRegenerated(@NotNull String owner) {
        return inliningContext.typeRemapper.hasNoAdditionalMapping(owner);
    }

    @Nullable
<<<<<<< HEAD
    private LambdaInfo getLambdaIfExistsAndMarkInstructions(
            @Nullable AbstractInsnNode insnNode,
            @NotNull Frame<SourceValue> localFrame,
            @NotNull InstructionsAndFrames insAndFrames,
            @NotNull Set<AbstractInsnNode> toDelete
    ) {
        LambdaInfo lambdaInfo = getLambdaIfExists(insnNode);

        if (lambdaInfo == null && insnNode instanceof VarInsnNode && insnNode.getOpcode() == Opcodes.ALOAD) {
            int varIndex = ((VarInsnNode) insnNode).var;
            SourceValue local = localFrame.getLocal(varIndex);
            if (local.insns.size() == 1) {
                AbstractInsnNode storeIns = local.insns.iterator().next();
                if (storeIns instanceof VarInsnNode && storeIns.getOpcode() == Opcodes.ASTORE) {
                    Frame<SourceValue> frame = insAndFrames.get(storeIns);
                    if (frame != null) {
                        SourceValue topOfStack = frame.getStack(frame.getStackSize() - 1);
                        if(topOfStack.insns.size() == 1) {
                            AbstractInsnNode lambdaAload = topOfStack.insns.iterator().next();
                            lambdaInfo = getLambdaIfExistsAndMarkInstructions(lambdaAload, frame, insAndFrames, toDelete);
                            if (lambdaInfo != null) {
                                toDelete.add(storeIns);
                                toDelete.add(lambdaAload);
                            }
                        }
                    }
                }
            }
        }

        return lambdaInfo;
    }

    @Nullable
    private LambdaInfo getLambdaIfExists(@Nullable AbstractInsnNode insnNode) {
=======
    LambdaInfo getLambdaIfExists(@Nullable AbstractInsnNode insnNode) {
>>>>>>> 274ba386
        if (insnNode == null) {
            return null;
        }

        if (insnNode.getOpcode() == Opcodes.ALOAD) {
            int varIndex = ((VarInsnNode) insnNode).var;
            return getLambdaIfExists(varIndex);
        }
        else if (insnNode instanceof FieldInsnNode) {
            FieldInsnNode fieldInsnNode = (FieldInsnNode) insnNode;
            if (fieldInsnNode.name.startsWith("$$$")) {
                return findCapturedField(fieldInsnNode, nodeRemapper).getLambda();
            }
        }

        return null;
    }

    private LambdaInfo getLambdaIfExists(int varIndex) {
        if (varIndex < parameters.getArgsSizeOnStack()) {
            return parameters.getParameterByDeclarationSlot(varIndex).getLambda();
        }
        return null;
    }

    private static void removeClosureAssertions(MethodNode node) {
        AbstractInsnNode cur = node.instructions.getFirst();
        while (cur != null && cur.getNext() != null) {
            AbstractInsnNode next = cur.getNext();
            if (next.getType() == AbstractInsnNode.METHOD_INSN) {
                MethodInsnNode methodInsnNode = (MethodInsnNode) next;
                if (methodInsnNode.name.equals("checkParameterIsNotNull") && methodInsnNode.owner.equals(IntrinsicMethods.INTRINSICS_CLASS_NAME)) {
                    AbstractInsnNode prev = cur.getPrevious();

                    assert cur.getOpcode() == Opcodes.LDC : "checkParameterIsNotNull should go after LDC but " + cur;
                    assert prev.getOpcode() == Opcodes.ALOAD : "checkParameterIsNotNull should be invoked on local var but " + prev;

                    node.instructions.remove(prev);
                    node.instructions.remove(cur);
                    cur = next.getNext();
                    node.instructions.remove(next);
                    next = cur;
                }
            }
            cur = next;
        }
    }

    private void transformCaptured(@NotNull MethodNode node) {
        if (nodeRemapper.isRoot()) {
            return;
        }

        //Fold all captured variable chain - ALOAD 0 ALOAD this$0 GETFIELD $captured - to GETFIELD $$$$captured
        //On future decoding this field could be inline or unfolded in another field access chain (it can differ in some missed this$0)
        AbstractInsnNode cur = node.instructions.getFirst();
        while (cur != null) {
            if (cur instanceof VarInsnNode && cur.getOpcode() == Opcodes.ALOAD) {
                int varIndex = ((VarInsnNode) cur).var;
                if (varIndex == 0 || nodeRemapper.processNonAload0FieldAccessChains(getLambdaIfExists(varIndex) != null)) {
                    List<AbstractInsnNode> accessChain = getCapturedFieldAccessChain((VarInsnNode) cur);
                    AbstractInsnNode insnNode = nodeRemapper.foldFieldAccessChainIfNeeded(accessChain, node);
                    if (insnNode != null) {
                        cur = insnNode;
                    }
                }
            }
            cur = cur.getNext();
        }
    }

    private static void transformFinallyDeepIndex(@NotNull MethodNode node, int finallyDeepShift) {
        if (finallyDeepShift == 0) {
            return;
        }

        AbstractInsnNode cur = node.instructions.getFirst();
        while (cur != null) {
            if (cur instanceof MethodInsnNode && InlineCodegenUtil.isFinallyMarker(cur)) {
                AbstractInsnNode constant = cur.getPrevious();
                int curDeep = InlineCodegenUtil.getConstant(constant);
                node.instructions.insert(constant, new LdcInsnNode(curDeep + finallyDeepShift));
                node.instructions.remove(constant);
            }
            cur = cur.getNext();
        }
    }

    @NotNull
    public static List<AbstractInsnNode> getCapturedFieldAccessChain(@NotNull VarInsnNode aload0) {
        List<AbstractInsnNode> fieldAccessChain = new ArrayList<AbstractInsnNode>();
        fieldAccessChain.add(aload0);
        AbstractInsnNode next = aload0.getNext();
        while (next != null && next instanceof FieldInsnNode || next instanceof LabelNode) {
            if (next instanceof LabelNode) {
                next = next.getNext();
                continue; //it will be delete on transformation
            }
            fieldAccessChain.add(next);
            if ("this$0".equals(((FieldInsnNode) next).name)) {
                next = next.getNext();
            }
            else {
                break;
            }
        }

        return fieldAccessChain;
    }

    public static void putStackValuesIntoLocals(List<Type> directOrder, int shift, InstructionAdapter iv, String descriptor) {
        Type[] actualParams = Type.getArgumentTypes(descriptor);
        assert actualParams.length == directOrder.size() : "Number of expected and actual params should be equals!";

        int size = 0;
        for (Type next : directOrder) {
            size += next.getSize();
        }

        shift += size;
        int index = directOrder.size();

        for (Type next : Lists.reverse(directOrder)) {
            shift -= next.getSize();
            Type typeOnStack = actualParams[--index];
            if (!typeOnStack.equals(next)) {
                StackValue.onStack(typeOnStack).put(next, iv);
            }
            iv.store(shift, next);
        }
    }

    //TODO: check it's external module
    //TODO?: assert method exists in facade?
    public String changeOwnerForExternalPackage(String type, int opcode) {
        //if (isSameModule || (opcode & Opcodes.INVOKESTATIC) == 0) {
        //    return type;
        //}

        //JvmClassName name = JvmClassName.byInternalName(type);
        //String packageClassInternalName = PackageClassUtils.getPackageClassInternalName(name.getPackageFqName());
        //if (type.startsWith(packageClassInternalName + '$')) {
        //    VirtualFile virtualFile = InlineCodegenUtil.findVirtualFile(inliningContext.state.getProject(), type);
        //    if (virtualFile != null) {
        //        KotlinJvmBinaryClass klass = KotlinBinaryClassCache.getKotlinBinaryClass(virtualFile);
        //        if (klass != null && klass.getClassHeader().getSyntheticClassKind() == KotlinSyntheticClass.Kind.PACKAGE_PART) {
        //            return packageClassInternalName;
        //        }
        //    }
        //}

        return type;
    }

    @NotNull
    public RuntimeException wrapException(@NotNull Throwable originalException, @NotNull MethodNode node, @NotNull String errorSuffix) {
        if (originalException instanceof InlineException) {
            return new InlineException(errorPrefix + ": " + errorSuffix, originalException);
        }
        else {
            return new InlineException(errorPrefix + ": " + errorSuffix + "\ncause: " +
                                       getNodeText(node), originalException);
        }
    }

    @NotNull
    //process local and global returns (local substituted with goto end-label global kept unchanged)
    public static List<PointForExternalFinallyBlocks> processReturns(@NotNull MethodNode node, @NotNull LabelOwner labelOwner, boolean remapReturn, Label endLabel) {
        if (!remapReturn) {
            return Collections.emptyList();
        }
        List<PointForExternalFinallyBlocks> result = new ArrayList<PointForExternalFinallyBlocks>();
        InsnList instructions = node.instructions;
        AbstractInsnNode insnNode = instructions.getFirst();
        while (insnNode != null) {
            if (InlineCodegenUtil.isReturnOpcode(insnNode.getOpcode())) {
                AbstractInsnNode previous = insnNode.getPrevious();
                MethodInsnNode flagNode;
                boolean isLocalReturn = true;
                String labelName = null;
                if (previous != null && previous instanceof MethodInsnNode && InlineCodegenUtil.NON_LOCAL_RETURN.equals(((MethodInsnNode) previous).owner)) {
                    flagNode = (MethodInsnNode) previous;
                    labelName = flagNode.name;
                }

                if (labelName != null) {
                    isLocalReturn = labelOwner.isMyLabel(labelName);
                    //remove global return flag
                    if (isLocalReturn) {
                        instructions.remove(previous);
                    }
                }

                if (isLocalReturn && endLabel != null) {
                    LabelNode labelNode = (LabelNode) endLabel.info;
                    JumpInsnNode jumpInsnNode = new JumpInsnNode(Opcodes.GOTO, labelNode);
                    instructions.insert(insnNode, jumpInsnNode);
                    instructions.remove(insnNode);
                    insnNode = jumpInsnNode;
                }

                //genetate finally block before nonLocalReturn flag/return/goto
                LabelNode label = new LabelNode();
                instructions.insert(insnNode, label);
                result.add(new PointForExternalFinallyBlocks(getInstructionToInsertFinallyBefore(insnNode, isLocalReturn),
                                                             getReturnType(insnNode.getOpcode()),
                                                             label));
            }
            insnNode = insnNode.getNext();
        }
        return result;
    }

    @NotNull
    private static AbstractInsnNode getInstructionToInsertFinallyBefore(@NotNull AbstractInsnNode nonLocalReturnOrJump, boolean isLocal)  {
        return isLocal ? nonLocalReturnOrJump : nonLocalReturnOrJump.getPrevious();
    }

    //Place to insert finally blocks from try blocks that wraps inline fun call
    public static class PointForExternalFinallyBlocks {

        final AbstractInsnNode beforeIns;

        final Type returnType;

        final LabelNode finallyIntervalEnd;

        public PointForExternalFinallyBlocks(
                @NotNull AbstractInsnNode beforeIns,
                @NotNull Type returnType,
                @NotNull LabelNode finallyIntervalEnd
        ) {
            this.beforeIns = beforeIns;
            this.returnType = returnType;
            this.finallyIntervalEnd = finallyIntervalEnd;
        }

    }

    private boolean isDefaultCompilation() {
        return inliningContext.isRoot() && ((RootInliningContext) inliningContext).isDefaultCompilation;
    }
}<|MERGE_RESOLUTION|>--- conflicted
+++ resolved
@@ -18,7 +18,6 @@
 
 import com.google.common.collect.Lists;
 import com.intellij.util.ArrayUtil;
-import com.intellij.util.containers.SmartHashSet;
 import org.jetbrains.annotations.NotNull;
 import org.jetbrains.annotations.Nullable;
 import org.jetbrains.kotlin.codegen.ClosureCodegen;
@@ -374,11 +373,7 @@
             ) {
                 if (isInliningLambda || InlineCodegenUtil.GENERATE_SMAP) {
                     String varSuffix = inliningContext.isRoot() &&
-<<<<<<< HEAD
-                                       !((RootInliningContext) inliningContext).isDefaultCompilation &&
-=======
                                        !isDefaultCompilation() &&
->>>>>>> 274ba386
                                        !InlineCodegenUtil.isFakeLocalVariableForInline(name) ?
                                        INLINE_FUN_VAR_SUFFIX : "";
                     String varName = !varSuffix.isEmpty() && name.equals("this") ? name + "_" : name;
@@ -434,16 +429,9 @@
         catch (AnalyzerException e) {
             throw wrapException(e, node, "couldn't inline method call");
         }
-<<<<<<< HEAD
-        Set<AbstractInsnNode> toDelete = new SmartHashSet<AbstractInsnNode>();
-        InstructionsAndFrames instructionsAndFrames = new InstructionsAndFrames(sources, node.instructions);
-        AbstractInsnNode cur = node.instructions.getFirst();
-        int index = 0;
-=======
         Set<AbstractInsnNode> toDelete = SmartSet.create();
         InsnList instructions = node.instructions;
         AbstractInsnNode cur = instructions.getFirst();
->>>>>>> 274ba386
 
         boolean awaitClassReification = false;
         int currentFinallyDeep = 0;
@@ -472,29 +460,9 @@
                     if (isInvokeOnLambda(owner, name) /*&& methodInsnNode.owner.equals(INLINE_RUNTIME)*/) {
                         SourceValue sourceValue = frame.getStack(firstParameterIndex);
 
-<<<<<<< HEAD
-                        LambdaInfo lambdaInfo = null;
-                        int varIndex = -1;
-
-                        if (sourceValue.insns.size() == 1) {
-                            AbstractInsnNode insnNode = sourceValue.insns.iterator().next();
-                            AbstractInsnNode processingInstruction = insnNode;
-
-                            if (insnNode.getOpcode() == Opcodes.SWAP) {
-                                processingInstruction = InlineCodegenUtil.getPrevMeaningful(insnNode);
-                            }
-                            lambdaInfo = getLambdaIfExistsAndMarkInstructions(processingInstruction, frame, instructionsAndFrames, toDelete);
-                            if (lambdaInfo != null) {
-                                //remove inlinable access
-                                assert processingInstruction != null;
-                                InlineCodegenUtil.removeInterval(node, processingInstruction, insnNode);
-                            }
-                        }
-=======
                         LambdaInfo lambdaInfo = MethodInlinerUtilKt.getLambdaIfExistsAndMarkInstructions(
                                 this, MethodInlinerUtilKt.singleOrNullInsn(sourceValue), true, instructions, sources, toDelete
                         );
->>>>>>> 274ba386
 
                         invokeCalls.add(new InvokeCall(lambdaInfo, currentFinallyDeep));
                     }
@@ -504,21 +472,11 @@
                         int offset = 0;
                         for (int i = 0; i < paramCount; i++) {
                             SourceValue sourceValue = frame.getStack(firstParameterIndex + i);
-<<<<<<< HEAD
-                            if (sourceValue.insns.size() == 1) {
-                                AbstractInsnNode insnNode = sourceValue.insns.iterator().next();
-                                LambdaInfo lambdaInfo = getLambdaIfExistsAndMarkInstructions(insnNode, frame, instructionsAndFrames, toDelete);
-                                if (lambdaInfo != null) {
-                                    lambdaMapping.put(offset, lambdaInfo);
-                                    node.instructions.remove(insnNode);
-                                }
-=======
                             LambdaInfo lambdaInfo = MethodInlinerUtilKt.getLambdaIfExistsAndMarkInstructions(
                                     this, MethodInlinerUtilKt.singleOrNullInsn(sourceValue), false, instructions, sources, toDelete
                             );
                             if (lambdaInfo != null) {
                                 lambdaMapping.put(offset, lambdaInfo);
->>>>>>> 274ba386
                             }
 
                             offset += i == 0 ? 1 : argTypes[i - 1].getSize();
@@ -562,11 +520,7 @@
         }
 
         for (AbstractInsnNode insnNode : toDelete) {
-<<<<<<< HEAD
-            node.instructions.remove(insnNode);
-=======
             instructions.remove(insnNode);
->>>>>>> 274ba386
         }
 
         //clean dead try/catch blocks
@@ -611,45 +565,7 @@
     }
 
     @Nullable
-<<<<<<< HEAD
-    private LambdaInfo getLambdaIfExistsAndMarkInstructions(
-            @Nullable AbstractInsnNode insnNode,
-            @NotNull Frame<SourceValue> localFrame,
-            @NotNull InstructionsAndFrames insAndFrames,
-            @NotNull Set<AbstractInsnNode> toDelete
-    ) {
-        LambdaInfo lambdaInfo = getLambdaIfExists(insnNode);
-
-        if (lambdaInfo == null && insnNode instanceof VarInsnNode && insnNode.getOpcode() == Opcodes.ALOAD) {
-            int varIndex = ((VarInsnNode) insnNode).var;
-            SourceValue local = localFrame.getLocal(varIndex);
-            if (local.insns.size() == 1) {
-                AbstractInsnNode storeIns = local.insns.iterator().next();
-                if (storeIns instanceof VarInsnNode && storeIns.getOpcode() == Opcodes.ASTORE) {
-                    Frame<SourceValue> frame = insAndFrames.get(storeIns);
-                    if (frame != null) {
-                        SourceValue topOfStack = frame.getStack(frame.getStackSize() - 1);
-                        if(topOfStack.insns.size() == 1) {
-                            AbstractInsnNode lambdaAload = topOfStack.insns.iterator().next();
-                            lambdaInfo = getLambdaIfExistsAndMarkInstructions(lambdaAload, frame, insAndFrames, toDelete);
-                            if (lambdaInfo != null) {
-                                toDelete.add(storeIns);
-                                toDelete.add(lambdaAload);
-                            }
-                        }
-                    }
-                }
-            }
-        }
-
-        return lambdaInfo;
-    }
-
-    @Nullable
-    private LambdaInfo getLambdaIfExists(@Nullable AbstractInsnNode insnNode) {
-=======
     LambdaInfo getLambdaIfExists(@Nullable AbstractInsnNode insnNode) {
->>>>>>> 274ba386
         if (insnNode == null) {
             return null;
         }
